<<<<<<< HEAD
import math
from time import time
=======
from time import perf_counter as time
>>>>>>> 3c86f5c0

from pyspark.ml.feature import BucketedRandomProjectionLSH
from pyspark.sql import functions as F

<<<<<<< HEAD
from cost import calc_payment
from data_loader import load_and_vectorize

=======
>>>>>>> 3c86f5c0

def find_similar(planned, actual):
    brp = BucketedRandomProjectionLSH(
        inputCol="route_vector", outputCol="hashes", numHashTables=2, bucketLength=100
    )
    fit_start = time()
    model = brp.fit(planned)
    print(f"Fitting LSH took {time() - fit_start:.4f}s")

    transform_start = time()
<<<<<<< HEAD

    transformed_planned_df = model.transform(planned_vecs)
    transformed_actual_df = model.transform(actual_vecs)
    # print(transformed_planned_df.head().hashes[0])
    print(f"Transforming data took {time() - transform_start}")
=======
    transformed_planned_df = model.transform(planned)
    transformed_actual_df = model.transform(actual)
    print(f"Transforming data took {time() - transform_start:.4f}s")
>>>>>>> 3c86f5c0

    compare_start = time()
    result = model.approxSimilarityJoin(
        transformed_actual_df,
        transformed_planned_df,
        threshold=float("inf"),
        distCol="EuclideanDistance",
    )
    #  print(f"Did {result.count()} comparisons")
    print(f"Comparing data {time() - compare_start:.4f}s")

    # Get the nearest neighbor from the transformed_planned_df
    min_start = time()
<<<<<<< HEAD
    nearest_neighbors = (
        result.groupBy("datasetA")
        .agg(F.min("EuclideanDistance").alias("EuclideanDistance"))
        .cache()
    )
    print(f"Found minima in {time() - min_start}s")
=======
    nearest_neighbors = result.groupBy("datasetA").agg(
        F.min("EuclideanDistance").alias("EuclideanDistance")
    )
    print(f"Found distance minima in {time() - min_start:.4f}s")
>>>>>>> 3c86f5c0

    join_start = time()
    # Join back to get the full row information from planned_df
    similar_df = nearest_neighbors.join(result, ["datasetA", "EuclideanDistance"])
    print(f"Joined back based on distance minima {time() - join_start:.4f}s")
    return similar_df

<<<<<<< HEAD
    # Join back to get the full row information from planned_df
    final_results = nearest_neighbors.join(
        F.broadcast(result), ["datasetA", "EuclideanDistance"]
    ).cache()
    print(f"Joined in {time() - join_start}s")

    # Evaluate the accuracy
    count = final_results.filter(
        final_results.datasetA.original_route_uuid == final_results.datasetB.uuid
    ).count()

    print(f"Number of rows where 'original_route_uuid' equals to 'uuid': {count}")
    print(f"Accuracy: {count / actual_vecs.count()}")

    print(final_results.count())
    joined_preds = (
        final_results.select(
            [
                F.col("datasetA.uuid").alias("actual_uuid"),
                F.col("datasetB.uuid").alias("pred_planned_uuid"),
                F.col("datasetA.route_vector").alias("actual_route_vec"),
                F.col("datasetB.route_vector").alias("planned_route_vec"),
                F.col("datasetA.original_route_uuid").alias("gold_label_planned_uuid"),
                F.col("EuclideanDistance"),
            ]
        )
        .join(
            actual.select(
                [
                    F.col("route").alias("actual_route"),
                    F.col("uuid").alias("actual_uuid"),
                ]
            ),
            "actual_uuid",
        )
        .join(
            planned.select(
                [
                    F.col("route").alias("planned_route"),
                    F.col("uuid").alias("pred_planned_uuid"),
                ]
            ),
            "pred_planned_uuid",
        )
        .cache()
    )

    print("Calculating cost function based on norm. euclidean distance")

    euclid_cost_start = time()

    max_dist = joined_preds.agg(F.max(F.col("EuclideanDistance"))).collect()[0][0]
    min_dist = joined_preds.agg(F.min(F.col("EuclideanDistance"))).collect()[0][0]

    max_dist = math.sqrt(planned_vecs.head()["route_vector"].size)

    NORMALISATION_RECIPROCAL = 1 / threshold

    joined_preds = joined_preds.withColumn(
        "NormEuclideanDistance",
        (F.col("EuclideanDistance") - min_dist)
        * NORMALISATION_RECIPROCAL,  #  * (lower + (upper - lower))
    )
    joined_preds = joined_preds.withColumn(
        "Similarity", 1 - F.col("NormEuclideanDistance")
    )

    joined_preds = joined_preds.withColumn(
        "EuclidPayment", F.col("Similarity") * 1000
    ).cache()

    print(f"Found cost based on euclidian similiarity in {time() - euclid_cost_start}s")

    print("Arrived at payment")
    preds_with_payment = joined_preds.withColumn(
        "Payment", calc_payment("planned_route", "actual_route")
    ).cache()
    print(preds_with_payment.select(["EuclidPayment", "Payment"]).summary().show())
    print(preds_with_payment.describe().show())
    print(preds_with_payment.stat.corr("Payment", "EuclidPayment"))

    print(f"{time() - global_start}s elapsed in total.")


if __name__ == "__main__":
    run(idx=0)
=======

def evaluate_accuracy(similar_df, actual_df):
    count = similar_df.filter(
        similar_df.datasetA.original_route_uuid == similar_df.datasetB.uuid
    ).count()

    print(f"Number of rows where 'original_route_uuid' equals to 'uuid': {count}")
    print(f"Accuracy: {count / actual_df.count() * 100:.2f}%")
>>>>>>> 3c86f5c0
<|MERGE_RESOLUTION|>--- conflicted
+++ resolved
@@ -1,19 +1,8 @@
-<<<<<<< HEAD
-import math
-from time import time
-=======
 from time import perf_counter as time
->>>>>>> 3c86f5c0
 
 from pyspark.ml.feature import BucketedRandomProjectionLSH
 from pyspark.sql import functions as F
 
-<<<<<<< HEAD
-from cost import calc_payment
-from data_loader import load_and_vectorize
-
-=======
->>>>>>> 3c86f5c0
 
 def find_similar(planned, actual):
     brp = BucketedRandomProjectionLSH(
@@ -24,17 +13,9 @@
     print(f"Fitting LSH took {time() - fit_start:.4f}s")
 
     transform_start = time()
-<<<<<<< HEAD
-
-    transformed_planned_df = model.transform(planned_vecs)
-    transformed_actual_df = model.transform(actual_vecs)
-    # print(transformed_planned_df.head().hashes[0])
-    print(f"Transforming data took {time() - transform_start}")
-=======
     transformed_planned_df = model.transform(planned)
     transformed_actual_df = model.transform(actual)
     print(f"Transforming data took {time() - transform_start:.4f}s")
->>>>>>> 3c86f5c0
 
     compare_start = time()
     result = model.approxSimilarityJoin(
@@ -48,19 +29,10 @@
 
     # Get the nearest neighbor from the transformed_planned_df
     min_start = time()
-<<<<<<< HEAD
-    nearest_neighbors = (
-        result.groupBy("datasetA")
-        .agg(F.min("EuclideanDistance").alias("EuclideanDistance"))
-        .cache()
-    )
-    print(f"Found minima in {time() - min_start}s")
-=======
     nearest_neighbors = result.groupBy("datasetA").agg(
         F.min("EuclideanDistance").alias("EuclideanDistance")
     )
     print(f"Found distance minima in {time() - min_start:.4f}s")
->>>>>>> 3c86f5c0
 
     join_start = time()
     # Join back to get the full row information from planned_df
@@ -68,94 +40,6 @@
     print(f"Joined back based on distance minima {time() - join_start:.4f}s")
     return similar_df
 
-<<<<<<< HEAD
-    # Join back to get the full row information from planned_df
-    final_results = nearest_neighbors.join(
-        F.broadcast(result), ["datasetA", "EuclideanDistance"]
-    ).cache()
-    print(f"Joined in {time() - join_start}s")
-
-    # Evaluate the accuracy
-    count = final_results.filter(
-        final_results.datasetA.original_route_uuid == final_results.datasetB.uuid
-    ).count()
-
-    print(f"Number of rows where 'original_route_uuid' equals to 'uuid': {count}")
-    print(f"Accuracy: {count / actual_vecs.count()}")
-
-    print(final_results.count())
-    joined_preds = (
-        final_results.select(
-            [
-                F.col("datasetA.uuid").alias("actual_uuid"),
-                F.col("datasetB.uuid").alias("pred_planned_uuid"),
-                F.col("datasetA.route_vector").alias("actual_route_vec"),
-                F.col("datasetB.route_vector").alias("planned_route_vec"),
-                F.col("datasetA.original_route_uuid").alias("gold_label_planned_uuid"),
-                F.col("EuclideanDistance"),
-            ]
-        )
-        .join(
-            actual.select(
-                [
-                    F.col("route").alias("actual_route"),
-                    F.col("uuid").alias("actual_uuid"),
-                ]
-            ),
-            "actual_uuid",
-        )
-        .join(
-            planned.select(
-                [
-                    F.col("route").alias("planned_route"),
-                    F.col("uuid").alias("pred_planned_uuid"),
-                ]
-            ),
-            "pred_planned_uuid",
-        )
-        .cache()
-    )
-
-    print("Calculating cost function based on norm. euclidean distance")
-
-    euclid_cost_start = time()
-
-    max_dist = joined_preds.agg(F.max(F.col("EuclideanDistance"))).collect()[0][0]
-    min_dist = joined_preds.agg(F.min(F.col("EuclideanDistance"))).collect()[0][0]
-
-    max_dist = math.sqrt(planned_vecs.head()["route_vector"].size)
-
-    NORMALISATION_RECIPROCAL = 1 / threshold
-
-    joined_preds = joined_preds.withColumn(
-        "NormEuclideanDistance",
-        (F.col("EuclideanDistance") - min_dist)
-        * NORMALISATION_RECIPROCAL,  #  * (lower + (upper - lower))
-    )
-    joined_preds = joined_preds.withColumn(
-        "Similarity", 1 - F.col("NormEuclideanDistance")
-    )
-
-    joined_preds = joined_preds.withColumn(
-        "EuclidPayment", F.col("Similarity") * 1000
-    ).cache()
-
-    print(f"Found cost based on euclidian similiarity in {time() - euclid_cost_start}s")
-
-    print("Arrived at payment")
-    preds_with_payment = joined_preds.withColumn(
-        "Payment", calc_payment("planned_route", "actual_route")
-    ).cache()
-    print(preds_with_payment.select(["EuclidPayment", "Payment"]).summary().show())
-    print(preds_with_payment.describe().show())
-    print(preds_with_payment.stat.corr("Payment", "EuclidPayment"))
-
-    print(f"{time() - global_start}s elapsed in total.")
-
-
-if __name__ == "__main__":
-    run(idx=0)
-=======
 
 def evaluate_accuracy(similar_df, actual_df):
     count = similar_df.filter(
@@ -163,5 +47,4 @@
     ).count()
 
     print(f"Number of rows where 'original_route_uuid' equals to 'uuid': {count}")
-    print(f"Accuracy: {count / actual_df.count() * 100:.2f}%")
->>>>>>> 3c86f5c0
+    print(f"Accuracy: {count / actual_df.count() * 100:.2f}%")